# Licensed under a 3-clause BSD style license - see LICENSE.rst
"""
An implementation of the Database API v2.0 interface to DAL VOTable responses.
This only supports read-only access.  
"""
from __future__ import print_function, division

from .query import Iter
import sys

apilevel = "2.0"
threadsafety = 2
paramstyle = "n/a"

__all__ = "STRING BINARY NUMBER DATETIME ROWID".split()

class Error(StandardError):
    """
    DB-API base exception
    """
    pass
class Warning(StandardError):
    """
    DB-API warning
    """
    pass
class InterfaceError(Error):
    """
    DB-API exception indicating an error related to the database interface 
    rather than the database itself.
    """
    pass
class DatabaseError(Error):
    """
    DB-API exception indicating an error related to the database.
    """
    pass
class DataError(DatabaseError):
    """
    DB-API exception indicating an error while processing data (e.g. divide
    by zero, numeric value out-of-range, etc.)
    """
    pass
class OperationalError(DatabaseError):
    """
    DB-API exception indicating an error related to the database's operation 
    and not necessarily under the control of the programmer.
    """
    pass
class IntegrityError(DatabaseError):
    """
    DB-API exception indicating an inconsistancy in the database integrity.
    """
    pass
class InternalError(DatabaseError):
    """
    DB-API exception indicating an internal error that might indicate that 
    a connection or cursor is no longer valid.
    """
    pass
class ProgrammingError(DatabaseError):
    """
    DB-API exception indicating an erroneous request (e.g. column not found)
    """
    pass
class NotSupportedError(DatabaseError):
    """
    DB-API exception indicating a request is not supported
    """
    pass


class TypeObject(object):
    def __init__(self,*values):
        self._values = values

    @property
    def id(self): return self._values[0]

    def __eq__(self, other):
        if not isinstance(other, TypeObject): 
            return False
        if other.id in self._values:
            return True
        return self.id in other._values

    def __ne__(self, other):
        return not self.__eq__(other)

STRING = TypeObject(0)
BINARY = TypeObject(1)
NUMBER = TypeObject(2)
DATETIME = TypeObject(3, STRING.id)
ROWID = TypeObject(4, NUMBER.id)

def connect(source):
    raise NotSupportedError("Connection objects not supported")

class Cursor(Iter):
    """
    A class used to walk through a query response table row by row, 
    accessing the contents of each record (row) of the table.  This class
    implements the Python Database API.
    """

    def __init__(self, results):
        """Create a cursor instance.  The constructor is not typically called 
        by directly applications; rather an instance is obtained from calling a 
        DalQuery's execute().
        """
        super(Cursor, self).__init__(results)
        self._description = self._mkdesc()
        self._rowcount = self.resultset.nrecs
        self._arraysize = 1

    def _mkdesc(self):
        flds = self.resultset.fieldnames()
        out = []
        for name in flds:
            fld = self.resultset.getdesc(name)
            typ = STRING
            if fld.datatype in \
       "short int long float double floatComplex doubleComplex boolean".split():
                typ = NUMBER
            elif fld.datatype in "char unicodeChar unsignedByte".split():
                typ = STRING
                
            out.append( (name, typ) )

        return tuple(out)

    @property
    def description(self):
        """
        a read-only sequence of 2-item seqences.  Each seqence describes 
        a column in the results, giving its name and type_code.
        """
        return self._description 

    @property
    def rowcount(self):
        """
        the number of rows in the result (read-only)
        """
        return self._rowcount

    @property
    def arraysize(self):
        """
        the number of rows that will be returned by returned by a call to 
        fetchmany().  This defaults to 1, but can be changed.  
        """
        return self._arraysize
    @arraysize.setter
    def arraysize(self, value):
        if not value: value = 1
        self._arraysize = value

    def infos(self):
        """Return any INFO elements in the VOTable as a dictionary.

        :Returns:
            A dictionary with each element corresponding to a single INFO,
            representing the INFO as a name:value pair.
        """
        return self.resultset._infos

    def fetchone(self):
        """Return the next row of the query response table.

        :Returns:
            The response is a tuple wherein each element is the value of the
            corresponding table field.  
        """
        try:
            rec = self.next()
            out = []
            for name in self.resultset.fieldnames():
                out.append(rec[name])
            return out
        except StopIteration:
            return None
        
    def fetchmany(self, size=None):
        """Fetch the next block of rows from the query result.

        :Args:
            *size*: The number of rows to return (default: cursor.arraysize).

        :Returns:
            A list of tuples, one per row.  An empty sequence is returned when
            no more rows are available.  If a DictCursor is used then the output
            consists of a list of dictionaries, one per row.
        """
        if not size: size = self.arraysize
        out = []
        for _ in xrange(size):
            out.append(self.fetchone())
        return out

    def fetchall(self):
        """Fetch all remaining rows from the result set.

        :Returns:
            A list of tuples, one per row.  An empty sequence is returned when
            no more rows are available.  If a DictCursor is used then the output
            consists of a list of dictionaries, one per row.
        """
        out = []
        for _ in xrange(self._rowcount - self.pos):
            out.append(self.fetchone())
        return out

    def scroll(self, value, mode="relative"):
        """Move the row cursor.

        :Args:
            *value*: The number of rows to skip or the row number to position to.

            *mode*: Either "relative" for a relative skip (default), or "absolute" to position to a row by its absolute index within the result set (zero indexed).
        """
        if mode == "absolute":
            if value > 0:
                self.pos = value
            else:
                raise DataError("row number not valid:" + str(value))
        elif mode == "relative":
            self.pos += value

    def close(self):
<<<<<<< HEAD
	"""Close the cursor object and free all resources.  This implementation
=======
        """Close the cursor object and free all resources.  This implementation
>>>>>>> 8f6084af
        does nothing.  It is provided for compliance with the Python Database 
        API.  
        """
        # this can remain implemented as "pass" 
        pass
<|MERGE_RESOLUTION|>--- conflicted
+++ resolved
@@ -228,11 +228,7 @@
             self.pos += value
 
     def close(self):
-<<<<<<< HEAD
-	"""Close the cursor object and free all resources.  This implementation
-=======
         """Close the cursor object and free all resources.  This implementation
->>>>>>> 8f6084af
         does nothing.  It is provided for compliance with the Python Database 
         API.  
         """
